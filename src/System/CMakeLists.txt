# Copyright (C) 2020 Istituto Italiano di Tecnologia (IIT). All rights reserved.
# This software may be modified and distributed under the terms of the
# GNU Lesser General Public License v2.1 or any later version.

<<<<<<< HEAD

if(FRAMEWORK_COMPILE_System)

  set(H_PREFIX include/BipedalLocomotion/System)

  # set target name
  add_bipedal_locomotion_library(
    NAME           System
    PUBLIC_HEADERS ${H_PREFIX}/Advanceable.h  ${H_PREFIX}/DynamicalSystem.h ${H_PREFIX}/FloatingBaseSystemDynamics.h ${H_PREFIX}/DynamicalSystem.tpp ${H_PREFIX}/ContactWrench.h ${H_PREFIX}/LinearTimeInvariantSystem.h ${H_PREFIX}/Integrator.h ${H_PREFIX}/Integrator.tpp ${H_PREFIX}/FixStepIntegrator.h ${H_PREFIX}/FixStepIntegrator.tpp ${H_PREFIX}/Integrator.tpp ${H_PREFIX}/ForwardEuler.h ${H_PREFIX}/ForwardEuler.tpp ${H_PREFIX}/FloatingBaseSystemKinematics.h
    SOURCES                src/FloatingBaseSystemDynamics.cpp src/ContactWrench.cpp src/LinearTimeInvariantSystem.cpp src/FloatingBaseSystemKinematics.cpp
    PUBLIC_LINK_LIBRARIES  BipedalLocomotion::ParametersHandler BipedalLocomotion::ContactModels iDynTree::idyntree-high-level
    PRIVATE_LINK_LIBRARIES iDynTree::idyntree-model
    DEPENDS_ON_EIGEN_PRIVATE
    SUBDIRECTORIES        tests
    )

endif()
=======
# set target name
add_bipedal_locomotion_library(
  NAME                   System
  PUBLIC_HEADERS         include/BipedalLocomotion/System/Advanceable.h include/BipedalLocomotion/System/VariablesHandler.h
  SOURCES                src/VariablesHandler.cpp
  PUBLIC_LINK_LIBRARIES  iDynTree::idyntree-core
  SUBDIRECTORIES         tests
  )
>>>>>>> 1ff85f80
<|MERGE_RESOLUTION|>--- conflicted
+++ resolved
@@ -2,7 +2,6 @@
 # This software may be modified and distributed under the terms of the
 # GNU Lesser General Public License v2.1 or any later version.
 
-<<<<<<< HEAD
 
 if(FRAMEWORK_COMPILE_System)
 
@@ -10,23 +9,13 @@
 
   # set target name
   add_bipedal_locomotion_library(
-    NAME           System
-    PUBLIC_HEADERS ${H_PREFIX}/Advanceable.h  ${H_PREFIX}/DynamicalSystem.h ${H_PREFIX}/FloatingBaseSystemDynamics.h ${H_PREFIX}/DynamicalSystem.tpp ${H_PREFIX}/ContactWrench.h ${H_PREFIX}/LinearTimeInvariantSystem.h ${H_PREFIX}/Integrator.h ${H_PREFIX}/Integrator.tpp ${H_PREFIX}/FixStepIntegrator.h ${H_PREFIX}/FixStepIntegrator.tpp ${H_PREFIX}/Integrator.tpp ${H_PREFIX}/ForwardEuler.h ${H_PREFIX}/ForwardEuler.tpp ${H_PREFIX}/FloatingBaseSystemKinematics.h
-    SOURCES                src/FloatingBaseSystemDynamics.cpp src/ContactWrench.cpp src/LinearTimeInvariantSystem.cpp src/FloatingBaseSystemKinematics.cpp
+    NAME                   System
+    PUBLIC_HEADERS         ${H_PREFIX}/Advanceable.h ${H_PREFIX}/VariablesHandler.h ${H_PREFIX}/DynamicalSystem.h ${H_PREFIX}/FloatingBaseSystemDynamics.h ${H_PREFIX}/DynamicalSystem.tpp ${H_PREFIX}/ContactWrench.h ${H_PREFIX}/LinearTimeInvariantSystem.h ${H_PREFIX}/Integrator.h ${H_PREFIX}/Integrator.tpp ${H_PREFIX}/FixStepIntegrator.h ${H_PREFIX}/FixStepIntegrator.tpp ${H_PREFIX}/Integrator.tpp ${H_PREFIX}/ForwardEuler.h ${H_PREFIX}/ForwardEuler.tpp ${H_PREFIX}/FloatingBaseSystemKinematics.h
+    SOURCES                src/FloatingBaseSystemDynamics.cpp src/VariablesHandler.cpp src/ContactWrench.cpp src/LinearTimeInvariantSystem.cpp src/FloatingBaseSystemKinematics.cpp
     PUBLIC_LINK_LIBRARIES  BipedalLocomotion::ParametersHandler BipedalLocomotion::ContactModels iDynTree::idyntree-high-level
     PRIVATE_LINK_LIBRARIES iDynTree::idyntree-model
     DEPENDS_ON_EIGEN_PRIVATE
-    SUBDIRECTORIES        tests
+    SUBDIRECTORIES         tests
     )
 
-endif()
-=======
-# set target name
-add_bipedal_locomotion_library(
-  NAME                   System
-  PUBLIC_HEADERS         include/BipedalLocomotion/System/Advanceable.h include/BipedalLocomotion/System/VariablesHandler.h
-  SOURCES                src/VariablesHandler.cpp
-  PUBLIC_LINK_LIBRARIES  iDynTree::idyntree-core
-  SUBDIRECTORIES         tests
-  )
->>>>>>> 1ff85f80
+endif()