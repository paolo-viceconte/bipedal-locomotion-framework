<!-- Copyright (C) 2019-2022 Istituto Italiano di Tecnologia (IIT). All rights reserved.
This software may be modified and distributed under the terms of the
GNU Lesser General Public License v2.1 or any later version. -->

<?xml version="1.0" encoding="UTF-8" ?>
<!DOCTYPE robot PUBLIC "-//YARP//DTD yarprobotinterface 3.0//EN" "http://www.yarp.it/DTD/yarprobotinterfaceV3.0.dtd">

<robot name="iCubGenova09" portprefix="icub" build="1" xmlns:xi="http://www.w3.org/2001/XInclude">
    <devices>
        <!-- interface -->
        <xi:include href="interface/all_joints_mc.xml" />
        <xi:include href="interface/head_imu.xml" />
        <xi:include href="interface/mas-remapper.xml" />
        <xi:include href="interface/left_front_ft_client.xml" />
        <xi:include href="interface/left_rear_ft_client.xml" />
        <xi:include href="interface/right_front_ft_client.xml" />
        <xi:include href="interface/right_rear_ft_client.xml" />
<<<<<<< HEAD
        <xi:include href="interface/right_arm_ft_client.xml" />
        <xi:include href="interface/left_arm_ft_client.xml" />
=======
        <xi:include href="interface/right_upper_leg_ft_client.xml" />
>>>>>>> d1322dfc
        <xi:include href="interface/left_front_wrench_client.xml" />
        <xi:include href="interface/left_rear_wrench_client.xml" />
        <xi:include href="interface/right_front_wrench_client.xml" />
        <xi:include href="interface/right_rear_wrench_client.xml" />
        <xi:include href="interface/right_arm_wrench_client.xml" />
        <xi:include href="interface/left_arm_wrench_client.xml" />
        <xi:include href="interface/right_upper_leg_wrench_client.xml" />
        <xi:include href="./yarp-robot-logger.xml" />
    </devices>
</robot><|MERGE_RESOLUTION|>--- conflicted
+++ resolved
@@ -15,12 +15,9 @@
         <xi:include href="interface/left_rear_ft_client.xml" />
         <xi:include href="interface/right_front_ft_client.xml" />
         <xi:include href="interface/right_rear_ft_client.xml" />
-<<<<<<< HEAD
         <xi:include href="interface/right_arm_ft_client.xml" />
         <xi:include href="interface/left_arm_ft_client.xml" />
-=======
         <xi:include href="interface/right_upper_leg_ft_client.xml" />
->>>>>>> d1322dfc
         <xi:include href="interface/left_front_wrench_client.xml" />
         <xi:include href="interface/left_rear_wrench_client.xml" />
         <xi:include href="interface/right_front_wrench_client.xml" />
